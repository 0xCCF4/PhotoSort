--- conflicted
+++ resolved
@@ -325,8 +325,7 @@
         multi.add(bar.clone());
 
         for (i, file) in files.into_iter().enumerate() {
-<<<<<<< HEAD
-            bar.set_message(format!("{:?}", file));
+            bar.set_message(format!("{}", file.display()));
 
             if bracket_mode {
                 bracket_info = None;
@@ -355,10 +354,6 @@
             }
 
             process_file(file, &context, bracket_info.clone());
-=======
-            bar.set_message(format!("{}", file.display()));
-            process_file(file, &context);
->>>>>>> 9a9d8277
             bar.set_position(i as u64);
         }
 
